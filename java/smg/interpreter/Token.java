--- conflicted
+++ resolved
@@ -20,7 +20,6 @@
     final int prec;
     final boolean rassoc;
 
-<<<<<<< HEAD
     static final Token
     Null = new Token("null", TokenType.Keyword),
     If = new Token("if", TokenType.Keyword),
@@ -48,34 +47,6 @@
     String = new Token("string", TokenType.CastType),
     Boolean = new Token("boolean", TokenType.CastType),
     Date = new Token("date", TokenType.CastType),
-=======
-    static final Token Null = new Token("null", TokenType.Keyword);
-    static final Token If = new Token("if", TokenType.Keyword);
-    static final Token Else = new Token("else", TokenType.Keyword);
-    static final Token While = new Token("while", TokenType.Keyword);
-    static final Token For = new Token("for", TokenType.Keyword);
-    static final Token In = new Token("in", TokenType.Keyword);
-    static final Token Let = new Token("let", TokenType.Keyword);
-    static final Token Function = new Token("function", TokenType.Keyword);
-    static final Token Break = new Token("break", TokenType.Keyword);
-    static final Token Continue = new Token("continue", TokenType.Keyword);
-    static final Token Try = new Token("try", TokenType.Keyword);
-    static final Token Catch = new Token("catch", TokenType.Keyword);
-    static final Token Finally = new Token("finally", TokenType.Keyword);
-    static final Token Return = new Token("return", TokenType.Keyword);
-    static final Token As = new Token("as", TokenType.Keyword);
-    static final Token True = new Token("true", TokenType.BooleanLiteral);
-    static final Token False = new Token("false", TokenType.BooleanLiteral);
-
-    static final Token Int = new Token("int", TokenType.CastType);
-    static final Token Long = new Token("long", TokenType.CastType);
-    static final Token Double = new Token("double", TokenType.CastType);
-    static final Token Float = new Token("float", TokenType.CastType);
-    static final Token Character = new Token("char", TokenType.CastType);
-    static final Token String = new Token("string", TokenType.CastType);
-    static final Token Boolean = new Token("boolean", TokenType.CastType);
-    static final Token Date = new Token("date", TokenType.CastType);
->>>>>>> 48061bfe
     
     Caret = new Token("^", TokenType.BinaryArithmetic, 8, true),
     Asterisk = new Token("*", TokenType.BinaryArithmetic, 7),
@@ -180,24 +151,15 @@
     private Token(String val, Set<TokenType> types, int p, boolean r) {
         this.value = val;
         this.types = Set.copyOf(types);
-<<<<<<< HEAD
         this.prec = p;
         this.rassoc = r;
     }
 
-    public boolean hasValue() { return !value.isBlank(); }
-    public static Token makeToken(String name, TokenType type) {
-=======
-        this.prec = precedence;
-        this.rassoc = rightassoc;
-    }
-
     public boolean hasValue() {
         return !value.isBlank();
     }
 
     static Token make(String name, TokenType type) {
->>>>>>> 48061bfe
         return new Token(name, type);
     }
 
